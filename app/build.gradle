--- conflicted
+++ resolved
@@ -30,15 +30,10 @@
         applicationId "com.clipboardhistory"
         minSdk 24
         targetSdk 34
-<<<<<<< HEAD
-		versionCode githubRunNumber
-		versionName computedVersionName
-=======
         
         // Dynamic versioning based on Git
         versionCode getVersionCode()
         versionName getVersionName()
->>>>>>> b6ec0ba2
 
         testInstrumentationRunner "androidx.test.runner.AndroidJUnitRunner"
         vectorDrawables {
